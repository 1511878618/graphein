"""Utilities for working with graph objects"""
# Graphein
# Author: Arian Jamasb <arian@jamasb.io>, Eric Ma
# License: MIT
# Project Website: https://github.com/a-r-j/graphein
# Code Repository: https://github.com/a-r-j/graphein
from __future__ import annotations

import os
import sys
from pathlib import Path
from typing import Any, Callable, Iterable, List

import networkx as nx
import numpy as np
import pandas as pd
import xarray as xr
from Bio.Data.IUPACData import protein_letters_3to1
from yaml import unsafe_load


def onek_encoding_unk(
    x: Iterable[Any], allowable_set: List[Any]
) -> List[bool]:
    """
    Function for one hot encoding
    :param x: value to one-hot
    :param allowable_set: set of options to encode
    :return: one-hot encoding as torch tensor
    """
    # if x not in allowable_set:
    #    x = allowable_set[-1]
    return [x == s for s in allowable_set]


def filter_dataframe(df: pd.DataFrame, funcs: List[Callable]) -> pd.DataFrame:
    """ """
    for func in funcs:
        df = func(df)
    return df


def annotate_graph_metadata(G: nx.Graph, funcs: List[Callable]) -> nx.Graph:
    """
    Annotates graph with graph-level metadata

    :param G: Graph on which to add graph-level metadata to
    :param funcs: List of graph metadata annotation functions
    :return: Graph on which with node metadata added
    """
    for func in funcs:
        func(G)
    return G


def annotate_edge_metadata(G: nx.Graph, funcs: List[Callable]) -> nx.Graph:
    """
    Annotates Graph edges with edge metadata
    :param G: Graph to add edge metadata to
    :param funcs: List of edge metadata annotation functions
    :return: Graph with edge metadata added
    """
    for func in funcs:
        for u, v, d in G.edges(data=True):
            func(u, v, d)
    return G


def annotate_node_metadata(G: nx.Graph, funcs: List[Callable]) -> nx.Graph:
    """
    Annotates nodes with metadata
    :param G: Graph to add node metadata to
    :param funcs: List of node metadata annotation functions
    :return: Graph with node metadata added
    """

    for func in funcs:
        for n, d in G.nodes(data=True):
            func(n, d)
    return G


def annotate_node_features(G: nx.Graph, funcs: List[Callable]) -> nx.Graph:
    """
    Annotates nodes with features data. Note: passes whole graph to function.
    :param G: Graph to add node features to
    :param funcs: List of node feature annotation functions
    :return: Graph with node features added
    """
    for func in funcs:
        func(G)
    return G


def compute_edges(G: nx.Graph, funcs: List[Callable]) -> nx.Graph:
    """
    Computes edges for an Graph from a list of edge construction functions

    :param G: Graph to add features to
    :param funcs: List of edge construction functions
    :return: Graph with edges added
    """
    for func in funcs:
        func(G)
    return G


def generate_feature_dataframe(
    G: nx.Graph,
    funcs: List[Callable],
    return_array=False,
) -> pd.DataFrame:
    """
    Return a pandas DataFrame representation of node metadata.

    `funcs` has to be list of callables whose signature is

        f(n, d) -> pd.Series

    where `n` is the graph node,
    `d` is the node metadata dictionary.
    The function must return a pandas Series whose name is the node.

    Example function:

    ```python
    def x_vec(n: Hashable, d: Dict[Hashable, Any]) -> pd.Series:
        return pd.Series({"x_coord": d["x_coord"]}, name=n)
    ```

    One fairly strong assumption is that each func
    has all the information it needs to act
    stored on the metadata dictionary.
    If you need to reference an external piece of information,
    such as a dictionary to look up values,
    set up the function to accept the dictionary,
    and use `functools.partial`
    to "reduce" the function signature to just `(n, d)`.
    An example below:

    ```python
    from functools import partial
    def get_molweight(n, d, mw_dict):
        return pd.Series({"mw": mw_dict[d["amino_acid"]]}, name=n)

    mw_dict = {"PHE": 165, "GLY": 75, ...}
    get_molweight_func = partial(get_molweight, mw_dict=mw_dict)

    generate_feature_dataframe(G, [get_molweight_func])
    ```

    The `name=n` piece is important;
    the `name` becomes the row index in the resulting dataframe.

    The series that is returned from each function
    need not only contain one key-value pair.
    You can have two or more, and that's completely fine;
    each key becomes a column in the resulting dataframe.

    A key design choice: We default to returning DataFrames,
    to make inspecting the data easy,
    but for consumption in tensor libraries,
    you can turn on returning a NumPy array
    by switching `return_array` to True.

    ## Parameters

    - `G`: A NetworkX-compatible graph object.
    - `funcs`: A list of functions.
    - `return_array`: Whether or not to return
        a NumPy array version of the data.
        Useful for consumption in tensor libs, like PyTorch or JAX.

    ## Returns

    - A pandas DataFrame.
    """
    matrix = []
    for n, d in G.nodes(data=True):
        series = []
        for func in funcs:
            res = func(n, d)
            if res.name != n:
                raise NameError(
                    f"function {func.__name__} returns a series "
                    "that is not named after the node."
                )
            series.append(res)
        matrix.append(pd.concat(series))

    df = pd.DataFrame(matrix)
    if return_array:
        return df.values
    return df


def format_adjacency(G: nx.Graph, adj: np.ndarray, name: str) -> xr.DataArray:
    """
    Format adjacency matrix nicely.

    Intended to be used when computing an adjacency-like matrix
    off a graph object G.
    For example, in defining a func:

    ```python
    def my_adj_matrix_func(G):
        adj = some_adj_func(G)
        return format_adjacency(G, adj, "xarray_coord_name")
    ```

    ## Assumptions

    1. `adj` should be a 2D matrix of shape (n_nodes, n_nodes)
    1. `name` is something that is unique amongst all names used
    in the final adjacency tensor.

    ## Parameters

    - `G`: NetworkX-compatible Graph
    - `adj`: 2D numpy array
    - `name`: A unique name for the kind of adjacency matrix
        being constructed.
        Gets used in xarray as a coordinate in the "name" dimension.

    ## Returns

    - An XArray DataArray of shape (n_nodes, n_nodes, 1)
    """
    expected_shape = (len(G), len(G))
    if adj.shape != expected_shape:
        raise ValueError(
            "Adjacency matrix is not shaped correctly, "
            f"should be of shape {expected_shape}, "
            f"instead got shape {adj.shape}."
        )
    adj = np.expand_dims(adj, axis=-1)
    nodes = list(G.nodes())
    return xr.DataArray(
        adj,
        dims=["n1", "n2", "name"],
        coords={"n1": nodes, "n2": nodes, "name": [name]},
    )


def generate_adjacency_tensor(
    G: nx.Graph, funcs: List[Callable], return_array=False
) -> xr.DataArray:
    """
    Generate adjacency tensor for a graph.

    Uses the collection of functions in `funcs`
    to build an xarray DataArray
    that houses the resulting "adjacency tensor".

    A key design choice:
    We default to returning xarray DataArrays,
    to make inspecting the data easy,
    but for consumption in tensor libraries,
    you can turn on returning a NumPy array
    by switching `return_array` to True.

    ## Parameters

    - G: NetworkX Graph.
    - funcs: A list of functions that take in G
        and return an xr.DataArray

    ## Returns
    - xr.DataArray,
        which is of shape (n_nodes, n_nodes, n_funcs).
    """
    mats = []
    for func in funcs:
        mats.append(func(G))
    da = xr.concat(mats, dim="name")
    if return_array:
        return da.data
    return da


def protein_letters_3to1_all_caps(amino_acid: str) -> str:
    """
    Converts capitalised 3 letter amino acid code to single letter.

    Not provided in default biopython.
    """

    amino_acid = amino_acid[0] + amino_acid[1:].lower()

    one_letter_code = protein_letters_3to1[amino_acid]

    return one_letter_code


def import_message(
    submodule: str,
    package: str,
    conda_channel: str = None,
    pip_install: bool = False,
):
    """
    Return warning if package is not found.
    Generic message for indicating to the user when a function relies on an
    optional module / package that is not currently installed. Includes
    installation instructions. Typically used in conjunction without optional featurisation libraries
    :param submodule: graphein submodule that needs an external dependency.
    :param package: External package this submodule relies on.
    :param conda_channel: Conda channel package can be installed from,
        if at all.
    :param pip_install: Whether package can be installed via pip.
    """
    is_conda = os.path.exists(os.path.join(sys.prefix, "conda-meta"))
    installable = True
    if is_conda:
        if conda_channel is None:
            installable = False
            installation = f"{package} cannot be installed via conda"
        else:
            installation = f"conda install -c {conda_channel} {package}"
    else:
        if pip_install:
            installation = f"pip install {package}"
        else:
            installable = False
            installation = f"{package} cannot be installed via pip"

    print(
        f"To use the Graphein submodule {submodule}, you need to install "
        f"{package}."
    )
    print()
    if installable:
        print("To do so, use the following command:")
        print()
        print(f"    {installation}")
    else:
<<<<<<< HEAD
        print(f"{installation}")


def parse_config(path: Path):
    """
    Parses a yaml configuration file into a config object
    :param path: Path to configuration file
    """
    with open(path) as file:
        config_dict = unsafe_load(file)

    print(config_dict)
    if config_dict["mode"] == "protein_graph":
        return parse_protein_graph_config(config_dict)
    elif config_dict["mode"] == "protein_mesh":
        raise NotImplementedError
    elif config_dict["mode"] == "rna":
        raise NotImplementedError
    elif config_dict["mode"] == "ppi":
        raise NotImplementedError


def parse_protein_graph_config(config_dict):
    from graphein.protein.config import ProteinGraphConfig

    config = ProteinGraphConfig(**config_dict)
    print(config)
    return config


def parse_dssp_config(config_dict):
    raise NotImplementedError
=======
        print(f"{installation}")
>>>>>>> 29858d1b
<|MERGE_RESOLUTION|>--- conflicted
+++ resolved
@@ -334,7 +334,6 @@
         print()
         print(f"    {installation}")
     else:
-<<<<<<< HEAD
         print(f"{installation}")
 
 
@@ -366,7 +365,4 @@
 
 
 def parse_dssp_config(config_dict):
-    raise NotImplementedError
-=======
-        print(f"{installation}")
->>>>>>> 29858d1b
+    raise NotImplementedError